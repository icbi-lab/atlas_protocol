# API

## Preprocessing

```{eval-rst}
.. module:: atlas_protocol_scripts.pp
.. currentmodule:: atlas_protocol_scripts

.. autosummary::
    :toctree: generated

    pp.is_outlier
```

## Tools

```{eval-rst}
.. module:: atlas_protocol_scripts.tl
.. currentmodule:: atlas_protocol_scripts

.. autosummary::
    :toctree: generated

    tl.fdr_correction
    tl.scissor_wilcoxon_test
    tl.CpdbAnalysis

```

## Plotting

```{eval-rst}
.. module:: atlas_protocol_scripts.pl
.. currentmodule:: atlas_protocol_scripts

.. autosummary::
    :toctree: generated

<<<<<<< HEAD
    pl.plot_qc_metrics
    pl.reshape_clustermap
    pl.save_fig_mfmt
=======
    pl.significance_heatmap
>>>>>>> f196512a
```<|MERGE_RESOLUTION|>--- conflicted
+++ resolved
@@ -36,11 +36,8 @@
 .. autosummary::
     :toctree: generated
 
-<<<<<<< HEAD
     pl.plot_qc_metrics
     pl.reshape_clustermap
     pl.save_fig_mfmt
-=======
     pl.significance_heatmap
->>>>>>> f196512a
 ```