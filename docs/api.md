--- conflicted
+++ resolved
@@ -10,13 +10,10 @@
     :toctree: generated
 
     pl.plot_qc_metrics
-<<<<<<< HEAD
     pl.significance_heatmap
 
     tl.fdr_correction
     tl.CpdbAnalysis
-=======
 
     tl.scissor_wilcoxon_test
->>>>>>> b8880299
 ```