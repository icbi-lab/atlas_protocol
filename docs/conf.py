--- conflicted
+++ resolved
@@ -93,11 +93,8 @@
     "anndata": ("https://anndata.readthedocs.io/en/stable/", None),
     "numpy": ("https://numpy.org/doc/stable/", None),
     "sccoda": ("https://sccoda.readthedocs.io/en/latest/", None),
-<<<<<<< HEAD
     "seaborn": ("https://seaborn.pydata.org/", None),
-=======
     "pandas": ("https://pandas.pydata.org/docs/", None),
->>>>>>> f196512a
 }
 
 # List of patterns, relative to source directory, that match files and
