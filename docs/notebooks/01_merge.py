--- conflicted
+++ resolved
@@ -5,15 +5,7 @@
 #       extension: .py
 #       format_name: percent
 #       format_version: '1.3'
-<<<<<<< HEAD
-#       jupytext_version: 1.14.4
-#   kernelspec:
-#     display_name: Python [conda env:.conda-atlas_protocol]
-#     language: python
-#     name: conda-env-.conda-atlas_protocol-py
-=======
 #       jupytext_version: 1.15.0
->>>>>>> 9462db1d
 # ---
 
 # %% [markdown]
@@ -80,11 +72,12 @@
 
 # %%
 import anndata
-import atlas_protocol_scripts as aps
 import numpy as np
 import pandas as pd
 import scanpy as sc
 import yaml
+
+import atlas_protocol_scripts as aps
 
 # %%
 out_dir = "../../data/results/merge/"
@@ -162,16 +155,13 @@
 
 # %%
 # Loop over datasets and apply validate_obs function to check if all columns are present across all datasets
-for key, adata in datasets.items():
-    try:
-        aps.pp.validate_obs(adata.obs, ref_meta_dict)
-    except ValueError as e:
-        raise ValueError(e.args[0])
+for adata in datasets.values():
+    aps.pp.validate_obs(adata.obs, ref_meta_dict)
 
 # %% [markdown]
 # The `ValueError` tells us that we need to add missing metadata columns in some of the datasets.
 
-# %% tags=[]
+# %%
 # Search reference dict for permissible values of missing columns
 ref_meta_dict["platform"]
 
@@ -186,15 +176,12 @@
 
 # %%
 # Loop over datasets and apply validate_obs function. Additionally, we will exclude columns from the permissible values check that are expected to be unique within each dataset.
-for key, adata in datasets.items():
-    try:
-        aps.pp.validate_obs(
-            adata.obs,
-            ref_meta_dict,
-            keys_to_ignore=["dataset", "sample", "patient", "cell_type_salcher"],
-        )
-    except ValueError as e:
-        raise ValueError(e.args[0])
+for adata in datasets.values():
+    aps.pp.validate_obs(
+        adata.obs,
+        ref_meta_dict,
+        keys_to_ignore=["dataset", "sample", "patient", "cell_type_salcher"],
+    )
 
 # %%
 # Subset adata.obs columns to keep only reference columns from meta yaml file
