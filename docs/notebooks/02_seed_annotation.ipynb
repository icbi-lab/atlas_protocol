{
 "cells": [
  {
   "cell_type": "markdown",
   "metadata": {},
   "source": [
    "# cell-type annotation of \"seed\" datasets\n",
    "\n",
    "scVI and scANVI are variational autoencoders that embed the single-cell expression data into a low-dimensional latent space, while removing batch effects. This is what we will be doing in chapter {ref}`data-integration`. While scVI is an unsupervised method that only considers the count data, scANVI is a \"semi-supervised\" data that takes into account known cell-type labels of one or multiple datasets. \n",
    "\n",
    "In an independent benchmark, the semi-supervised variant scANVI has outperformed scVI and other methods for atlas-level data integration {cite}`TODO`.\n",
    "\n",
    "In order to leverage the scANVI algorithm for building the atlas, we are going to prepare cell-type labels for two datasets with very different characteristics: \n",
    " * `Lambrechts_Thienpont_2018_6653`, which has been sequenced using the dropblet-based, UMI-corrected 10x Genomics 3' v2 protocol\n",
    " * `Maynard_Bivona_2020`, which has been sequenced using the well-based full-length Smart-seq2 protocol {cite}`TODO`. "
   ]
  },
  {
   "cell_type": "markdown",
   "metadata": {},
   "source": [
    "## 1. Import the required libraries"
   ]
  },
  {
   "cell_type": "code",
   "execution_count": 1,
   "metadata": {},
   "outputs": [],
   "source": [
    "import scanpy as sc"
   ]
  },
  {
   "cell_type": "markdown",
   "metadata": {},
   "source": [
    "## 2. Load the input data"
   ]
  },
  {
   "cell_type": "code",
   "execution_count": 2,
   "metadata": {},
   "outputs": [],
   "source": [
    "lambrechts2018 = sc.read_h5ad(\"../../data/input_data_zenodo/lambrechts_2018_luad_6653.h5ad\")\n",
    "maynard2020 = sc.read_h5ad(\"../../data/input_data_zenodo/maynard2020.h5ad\")"
   ]
  },
  {
   "cell_type": "markdown",
   "metadata": {},
   "source": [
    "## 3. Define and create output directory"
   ]
  },
  {
   "cell_type": "code",
   "execution_count": 4,
   "metadata": {},
   "outputs": [],
   "source": [
    "out_dir = \"../../results/seed_annotation\""
   ]
  },
  {
   "cell_type": "code",
   "execution_count": 5,
   "metadata": {},
   "outputs": [],
   "source": [
    "!mkdir -p {out_dir}"
   ]
  },
  {
   "cell_type": "markdown",
   "metadata": {},
   "source": [
    "## 3. preprocess each dataset individually\n",
    "\n",
    "TODO either based on scVI or just using normalize_total/log1p. Do this once filtering is complete. "
   ]
  },
  {
   "cell_type": "markdown",
   "metadata": {},
   "source": [
    "## 4. annotate cell-types for each dataset individually\n",
    "\n",
    "Seed datasets can be annotated based on unsupervised clustering and marker genes as shown in section {ref}`cell_type_annotation`. For the sake of this tutorial, we simply re-use the cell-type annotations from {cite}`salcherHighresolutionSinglecellAtlas2022a`. "
   ]
  },
  {
   "cell_type": "code",
   "execution_count": 3,
   "metadata": {},
   "outputs": [],
   "source": [
    "lambrechts2018.obs[\"cell_type\"] = lambrechts2018.obs[\"cell_type_salcher\"]\n",
    "maynard2020.obs[\"cell_type\"] = maynard2020.obs[\"cell_type_salcher\"]"
   ]
  },
  {
   "cell_type": "markdown",
   "metadata": {},
   "source": [
    "## 5. Store annotated AnnData objects"
   ]
  },
  {
   "cell_type": "code",
   "execution_count": 7,
   "metadata": {},
   "outputs": [],
   "source": [
    "lambrechts2018.write_h5ad(f\"{out_dir}/lambrechts_2018_luad_6653_annotated.h5ad\")\n",
    "maynard2020.write_h5ad(f\"{out_dir}/maynard2020_annotated.h5ad\")"
   ]
  }
 ],
 "metadata": {
<<<<<<< HEAD
  "kernelspec": {
   "display_name": "Python [conda env:conda-2023-atlas-protocol]",
   "language": "python",
   "name": "conda-env-conda-2023-atlas-protocol-py"
  },
  "language_info": {
   "codemirror_mode": {
    "name": "ipython",
    "version": 3
   },
   "file_extension": ".py",
   "mimetype": "text/x-python",
   "name": "python",
   "nbconvert_exporter": "python",
   "pygments_lexer": "ipython3",
   "version": "3.10.10"
=======
  "jupytext": {
   "main_language": "python"
  },
  "language_info": {
   "name": "python"
>>>>>>> fb231383
  }
 },
 "nbformat": 4,
 "nbformat_minor": 4
}<|MERGE_RESOLUTION|>--- conflicted
+++ resolved
@@ -4,127 +4,13 @@
    "cell_type": "markdown",
    "metadata": {},
    "source": [
-    "# cell-type annotation of \"seed\" datasets\n",
-    "\n",
-    "scVI and scANVI are variational autoencoders that embed the single-cell expression data into a low-dimensional latent space, while removing batch effects. This is what we will be doing in chapter {ref}`data-integration`. While scVI is an unsupervised method that only considers the count data, scANVI is a \"semi-supervised\" data that takes into account known cell-type labels of one or multiple datasets. \n",
-    "\n",
-    "In an independent benchmark, the semi-supervised variant scANVI has outperformed scVI and other methods for atlas-level data integration {cite}`TODO`.\n",
-    "\n",
-    "In order to leverage the scANVI algorithm for building the atlas, we are going to prepare cell-type labels for two datasets with very different characteristics: \n",
-    " * `Lambrechts_Thienpont_2018_6653`, which has been sequenced using the dropblet-based, UMI-corrected 10x Genomics 3' v2 protocol\n",
-    " * `Maynard_Bivona_2020`, which has been sequenced using the well-based full-length Smart-seq2 protocol {cite}`TODO`. "
-   ]
-  },
-  {
-   "cell_type": "markdown",
-   "metadata": {},
-   "source": [
-    "## 1. Import the required libraries"
-   ]
-  },
-  {
-   "cell_type": "code",
-   "execution_count": 1,
-   "metadata": {},
-   "outputs": [],
-   "source": [
-    "import scanpy as sc"
-   ]
-  },
-  {
-   "cell_type": "markdown",
-   "metadata": {},
-   "source": [
-    "## 2. Load the input data"
-   ]
-  },
-  {
-   "cell_type": "code",
-   "execution_count": 2,
-   "metadata": {},
-   "outputs": [],
-   "source": [
-    "lambrechts2018 = sc.read_h5ad(\"../../data/input_data_zenodo/lambrechts_2018_luad_6653.h5ad\")\n",
-    "maynard2020 = sc.read_h5ad(\"../../data/input_data_zenodo/maynard2020.h5ad\")"
-   ]
-  },
-  {
-   "cell_type": "markdown",
-   "metadata": {},
-   "source": [
-    "## 3. Define and create output directory"
-   ]
-  },
-  {
-   "cell_type": "code",
-   "execution_count": 4,
-   "metadata": {},
-   "outputs": [],
-   "source": [
-    "out_dir = \"../../results/seed_annotation\""
-   ]
-  },
-  {
-   "cell_type": "code",
-   "execution_count": 5,
-   "metadata": {},
-   "outputs": [],
-   "source": [
-    "!mkdir -p {out_dir}"
-   ]
-  },
-  {
-   "cell_type": "markdown",
-   "metadata": {},
-   "source": [
-    "## 3. preprocess each dataset individually\n",
-    "\n",
-    "TODO either based on scVI or just using normalize_total/log1p. Do this once filtering is complete. "
-   ]
-  },
-  {
-   "cell_type": "markdown",
-   "metadata": {},
-   "source": [
-    "## 4. annotate cell-types for each dataset individually\n",
-    "\n",
-    "Seed datasets can be annotated based on unsupervised clustering and marker genes as shown in section {ref}`cell_type_annotation`. For the sake of this tutorial, we simply re-use the cell-type annotations from {cite}`salcherHighresolutionSinglecellAtlas2022a`. "
-   ]
-  },
-  {
-   "cell_type": "code",
-   "execution_count": 3,
-   "metadata": {},
-   "outputs": [],
-   "source": [
-    "lambrechts2018.obs[\"cell_type\"] = lambrechts2018.obs[\"cell_type_salcher\"]\n",
-    "maynard2020.obs[\"cell_type\"] = maynard2020.obs[\"cell_type_salcher\"]"
-   ]
-  },
-  {
-   "cell_type": "markdown",
-   "metadata": {},
-   "source": [
-    "## 5. Store annotated AnnData objects"
-   ]
-  },
-  {
-   "cell_type": "code",
-   "execution_count": 7,
-   "metadata": {},
-   "outputs": [],
-   "source": [
-    "lambrechts2018.write_h5ad(f\"{out_dir}/lambrechts_2018_luad_6653_annotated.h5ad\")\n",
-    "maynard2020.write_h5ad(f\"{out_dir}/maynard2020_annotated.h5ad\")"
+    "# Seed annotation"
    ]
   }
  ],
  "metadata": {
-<<<<<<< HEAD
-  "kernelspec": {
-   "display_name": "Python [conda env:conda-2023-atlas-protocol]",
-   "language": "python",
-   "name": "conda-env-conda-2023-atlas-protocol-py"
+  "jupytext": {
+   "main_language": "python"
   },
   "language_info": {
    "codemirror_mode": {
@@ -137,13 +23,6 @@
    "nbconvert_exporter": "python",
    "pygments_lexer": "ipython3",
    "version": "3.10.10"
-=======
-  "jupytext": {
-   "main_language": "python"
-  },
-  "language_info": {
-   "name": "python"
->>>>>>> fb231383
   }
  },
  "nbformat": 4,
