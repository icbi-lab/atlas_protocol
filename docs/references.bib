@article{Wolf2018,
  author   = {Wolf, F. Alexander
              and Angerer, Philipp
              and Theis, Fabian J.},
  title    = {SCANPY: large-scale single-cell gene expression data analysis},
  journal  = {Genome Biology},
  year     = {2018},
  month    = {Feb},
  day      = {06},
  volume   = {19},
  number   = {1},
  pages    = {15},
  abstract = {Scanpy is a scalable toolkit for analyzing single-cell gene expression data. It includes methods for preprocessing, visualization, clustering, pseudotime and trajectory inference, differential expression testing, and simulation of gene regulatory networks. Its Python-based implementation efficiently deals with data sets of more than one million cells (https://github.com/theislab/Scanpy). Along with Scanpy, we present AnnData, a generic class for handling annotated data matrices (https://github.com/theislab/anndata).},
  issn     = {1474-760X},
  doi      = {10.1186/s13059-017-1382-0},
  url      = {https://doi.org/10.1186/s13059-017-1382-0}
}
@article{Lambrechts2018,
  ids = {lambrechtsPhenotypeMoldingStromal2018},
  title = {Phenotype molding of stromal cells in the lung tumor microenvironment},
  author = {Lambrechts, Diether and Wauters, Els and Boeckx, Bram and Aibar, Sara and Nittner, David and Burton, Oliver and Bassez, Ayse and Decaluw{\'e}, Herbert and Pircher, Andreas and {Van den Eynde}, Kathleen and Weynand, Birgit and Verbeken, Erik and De Leyn, Paul and Liston, Adrian and Vansteenkiste, Johan and Carmeliet, Peter and Aerts, Stein and Thienpont, Bernard},
  year = {2018},
  month = aug,
  journal = {Nature Medicine},
  volume = {24},
  number = {8},
  pages = {1277--1289},
  issn = {1078-8956},
  doi = {10.1038/s41591-018-0096-5},
  urldate = {2018-09-19}
}
@article{salcherHighresolutionSinglecellAtlas2022a,
  ids = {salcherHighresolutionSinglecellAtlas2022b},
  title = {High-resolution single-cell atlas reveals diversity and plasticity of tissue-resident neutrophils in non-small cell lung cancer},
  author = {Salcher, Stefan and Sturm, Gregor and Horvath, Lena and Untergasser, Gerold and Kuempers, Christiane and Fotakis, Georgios and Panizzolo, Elisa and Martowicz, Agnieszka and Trebo, Manuel and Pall, Georg and Gamerith, Gabriele and Sykora, Martina and Augustin, Florian and Schmitz, Katja and Finotello, Francesca and Rieder, Dietmar and Perner, Sven and Sopper, Sieghart and Wolf, Dominik and Pircher, Andreas and Trajanoski, Zlatko},
  year = {2022},
  month = dec,
  journal = {Cancer Cell},
  volume = {40},
  number = {12},
  pages = {1503-1520.e8},
  issn = {1535-6108},
  doi = {10.1016/j.ccell.2022.10.008},
  urldate = {2022-11-28},
  langid = {english},
  keywords = {cell-cell communication,patient stratification,single-cell sequencing,therapy response,tissue-resident neutrophils}
}
<<<<<<< HEAD
@article{lueckenCurrentBestPractices2019,
  title = {Current best practices in single-cell {{RNA-seq}} analysis: a tutorial},
  shorttitle = {Current best practices in single-cell {{RNA-seq}} analysis},
  author = {Luecken, Malte D and Theis, Fabian J},
  year = {2019},
  month = jun,
  journal = {Molecular Systems Biology},
  volume = {15},
  number = {6},
  pages = {e8746},
  publisher = {{John Wiley \& Sons, Ltd}},
  issn = {1744-4292},
  doi = {10.15252/msb.20188746},
  urldate = {2022-09-29},
  keywords = {analysis pipeline development,computational biology,data analysis tutorial,single-cell RNA-seq}
}
@article{lunStepbystepWorkflowLowlevel2016,
  title = {A step-by-step workflow for low-level analysis of single-cell {{RNA-seq}} data with {{Bioconductor}}},
  author = {Lun, Aaron T.L. and McCarthy, Davis J. and Marioni, John C.},
  year = {2016},
  month = oct,
  journal = {F1000Research},
  volume = {5},
  pages = {2122},
  issn = {2046-1402},
  doi = {10.12688/f1000research.9501.2},
  urldate = {2019-02-13},
  keywords = {Bioconductor,bioinformatics,RNA-seq,Single cell,workflow}
}
@article{heumosBestPracticesSinglecell2023,
  title = {Best practices for single-cell analysis across modalities},
  author = {Heumos, Lukas and Schaar, Anna C. and Lance, Christopher and Litinetskaya, Anastasia and Drost, Felix and Zappia, Luke and L{\"u}cken, Malte D. and Strobl, Daniel C. and Henao, Juan and Curion, Fabiola and Schiller, Herbert B. and Theis, Fabian J.},
  year = {2023},
  month = mar,
  journal = {Nature Reviews Genetics},
  pages = {1--23},
  publisher = {{Nature Publishing Group}},
  issn = {1471-0064},
  doi = {10.1038/s41576-023-00586-w},
  urldate = {2023-04-07},
  copyright = {2023 Springer Nature Limited},
  langid = {english},
  keywords = {Functional genomics,Machine learning,RNA sequencing,Software}
}
@article{germainPipeCompGeneralFramework2020,
  title = {{{pipeComp}}, a general framework for the evaluation of computational pipelines, reveals performant single cell {{RNA-seq}} preprocessing tools},
  author = {Germain, Pierre-Luc and Sonrel, Anthony and Robinson, Mark D.},
  year = {2020},
  month = sep,
  journal = {Genome Biology},
  volume = {21},
  number = {1},
  pages = {227},
  issn = {1474-760X},
  doi = {10.1186/s13059-020-02136-7},
  urldate = {2022-12-01},
  keywords = {Benchmark,Clustering,Filtering,Normalization,Pipeline,Single-cell RNA sequencing (scRNAseq)}
}
@article{youngSoupXRemovesAmbient2020,
  title = {{{SoupX}} removes ambient {{RNA}} contamination from droplet-based single-cell {{RNA}} sequencing data},
  author = {Young, Matthew D and Behjati, Sam},
  year = {2020},
  month = dec,
  journal = {GigaScience},
  volume = {9},
  number = {12},
  pages = {giaa151},
  issn = {2047-217X},
  doi = {10.1093/gigascience/giaa151},
  urldate = {2022-12-03},
  langid = {english}
}
@article{yangDecontaminationAmbientRNA2020,
  title = {Decontamination of ambient {{RNA}} in single-cell {{RNA-seq}} with {{DecontX}}},
  author = {Yang, Shiyi and Corbett, Sean E. and Koga, Yusuke and Wang, Zhe and Johnson, W Evan and Yajima, Masanao and Campbell, Joshua D.},
  year = {2020},
  month = mar,
  journal = {Genome Biology},
  volume = {21},
  number = {1},
  pages = {57},
  issn = {1474-760X},
  doi = {10.1186/s13059-020-1950-6},
  urldate = {2022-12-03},
  keywords = {Bayesian mixture model,Decontamination,scRNA-seq,Single cell}
}
@misc{flemingUnsupervisedRemovalSystematic2022,
  title = {Unsupervised removal of systematic background noise from droplet-based single-cell experiments using {{CellBender}}},
  author = {Fleming, Stephen J. and Chaffin, Mark D. and Arduini, Alessandro and Akkad, Amer-Denis and Banks, Eric and Marioni, John C. and Philippakis, Anthony A. and Ellinor, Patrick T. and Babadi, Mehrtash},
  year = {2022},
  month = jul,
  primaryclass = {New Results},
  pages = {791699},
  publisher = {{bioRxiv}},
  doi = {10.1101/791699},
  urldate = {2022-12-03},
  archiveprefix = {bioRxiv},
  chapter = {New Results},
  copyright = {\textcopyright{} 2022, Posted by Cold Spring Harbor Laboratory. This pre-print is available under a Creative Commons License (Attribution-NonCommercial-NoDerivs 4.0 International), CC BY-NC-ND 4.0, as described at http://creativecommons.org/licenses/by-nc-nd/4.0/},
  langid = {english}
}
@misc{shengProbabilisticMachineLearning2022,
  title = {Probabilistic machine learning ensures accurate ambient denoising in droplet-based single-cell omics},
  author = {Sheng, Caibin and Lopes, Rui and Li, Gang and Schuierer, Sven and Waldt, Annick and Cuttat, Rachel and Dimitrieva, Slavica and Kauffmann, Audrey and Durand, Eric and Galli, Giorgio G. and Roma, Guglielmo and de Weck, Antoine},
  year = {2022},
  month = mar,
  primaryclass = {New Results},
  pages = {2022.01.14.476312},
  publisher = {{bioRxiv}},
  doi = {10.1101/2022.01.14.476312},
  urldate = {2022-12-03},
  archiveprefix = {bioRxiv},
  chapter = {New Results},
  copyright = {\textcopyright{} 2022, Posted by Cold Spring Harbor Laboratory. This pre-print is available under a Creative Commons License (Attribution-NonCommercial-NoDerivs 4.0 International), CC BY-NC-ND 4.0, as described at http://creativecommons.org/licenses/by-nc-nd/4.0/},
  langid = {english}
}
@article{Lambrechts2018,
  ids = {lambrechtsPhenotypeMoldingStromal2018},
  title = {Phenotype molding of stromal cells in the lung tumor microenvironment},
  author = {Lambrechts, Diether and Wauters, Els and Boeckx, Bram and Aibar, Sara and Nittner, David and Burton, Oliver and Bassez, Ayse and Decaluw{\'e}, Herbert and Pircher, Andreas and {Van den Eynde}, Kathleen and Weynand, Birgit and Verbeken, Erik and De Leyn, Paul and Liston, Adrian and Vansteenkiste, Johan and Carmeliet, Peter and Aerts, Stein and Thienpont, Bernard},
  year = {2018},
  month = aug,
  journal = {Nature Medicine},
  volume = {24},
  number = {8},
  pages = {1277--1289},
  issn = {1078-8956},
  doi = {10.1038/s41591-018-0096-5},
  urldate = {2018-09-19}
}
@article{maynardTherapyInducedEvolutionHuman2020,
  title = {Therapy-{{Induced Evolution}} of {{Human Lung Cancer Revealed}} by {{Single-Cell RNA Sequencing}}},
  author = {Maynard, Ashley and McCoach, Caroline E. and Rotow, Julia K. and Harris, Lincoln and Haderk, Franziska and Kerr, D. Lucas and Yu, Elizabeth A. and Schenk, Erin L. and Tan, Weilun and Zee, Alexander and Tan, Michelle and Gui, Philippe and Lea, Tasha and Wu, Wei and Urisman, Anatoly and Jones, Kirk and Sit, Rene and Kolli, Pallav K. and Seeley, Eric and Gesthalter, Yaron and Le, Daniel D. and Yamauchi, Kevin A. and Naeger, David M. and Bandyopadhyay, Sourav and Shah, Khyati and Cech, Lauren and Thomas, Nicholas J. and Gupta, Anshal and Gonzalez, Mayra and Do, Hien and Tan, Lisa and Bacaltos, Bianca and {Gomez-Sjoberg}, Rafael and Gubens, Matthew and Jahan, Thierry and Kratz, Johannes R. and Jablons, David and Neff, Norma and Doebele, Robert C. and Weissman, Jonathan and Blakely, Collin M. and Darmanis, Spyros and Bivona, Trever G.},
  year = {2020},
  month = sep,
  journal = {Cell},
  volume = {182},
  number = {5},
  pages = {1232-1251.e22},
  issn = {0092-8674},
  doi = {10.1016/j.cell.2020.07.017},
  urldate = {2020-10-15},
  langid = {english},
  keywords = {ALK,EGFR,lung cancer,single-cell RNA sequencing,targeted therapy}
}
@article{picelliSmartseq2SensitiveFulllength2013,
  title = {Smart-seq2 for sensitive full-length transcriptome profiling in single cells},
  author = {Picelli, Simone and Bj{\"o}rklund, {\AA}sa K. and Faridani, Omid R. and Sagasser, Sven and Winberg, G{\"o}sta and Sandberg, Rickard},
  year = {2013},
  month = nov,
  journal = {Nature Methods},
  volume = {10},
  number = {11},
  pages = {1096--1098},
  issn = {1548-7105},
  doi = {10.1038/nmeth.2639},
  langid = {english},
  pmid = {24056875},
  keywords = {Animals,DNA; Complementary,Gene Expression Profiling,HEK293 Cells,Humans,Polymerase Chain Reaction,Single-Cell Analysis,Transcriptome}
}
@article{heilReproducibilityStandardsMachine2021,
  title = {Reproducibility standards for machine learning in the life sciences},
  author = {Heil, Benjamin J. and Hoffman, Michael M. and Markowetz, Florian and Lee, Su-In and Greene, Casey S. and Hicks, Stephanie C.},
  year = {2021},
  month = oct,
  journal = {Nature Methods},
  volume = {18},
  number = {10},
  pages = {1132--1135},
  publisher = {{Nature Publishing Group}},
  issn = {1548-7105},
  doi = {10.1038/s41592-021-01256-7},
  urldate = {2023-04-11},
  copyright = {2021 Springer Nature America, Inc.},
  langid = {english},
  keywords = {Data publication and archiving,Machine learning,Standards}
=======
@article{buttnerScCODABayesianModel2021,
  title = {{{scCODA}} is a {{Bayesian}} model for compositional single-cell data analysis},
  author = {B{\"u}ttner, M. and Ostner, J. and M{\"u}ller, C. L. and Theis, F. J. and Schubert, B.},
  year = {2021},
  month = nov,
  journal = {Nature Communications},
  volume = {12},
  number = {1},
  pages = {6876},
  publisher = {{Nature Publishing Group}},
  issn = {2041-1723},
  doi = {10.1038/s41467-021-27150-6},
  urldate = {2022-12-22},
  copyright = {2021 The Author(s)},
  langid = {english},
  keywords = {Statistical methods,Transcriptomics}
}

@article{ostnerTascCODABayesianTreeAggregated2021,
  title = {{{tascCODA}}: {{Bayesian Tree-Aggregated Analysis}} of {{Compositional Amplicon}} and {{Single-Cell Data}}},
  shorttitle = {{{tascCODA}}},
  author = {Ostner, Johannes and Carcy, Salom{\'e} and M{\"u}ller, Christian L.},
  year = {2021},
  journal = {Frontiers in Genetics},
  volume = {12},
  issn = {1664-8021},
  urldate = {2022-12-22}
}
@article{phipsonPropellerTestingDifferences2022a,
  title = {propeller: testing for differences in cell type proportions in single cell data},
  shorttitle = {propeller},
  author = {Phipson, Belinda and Sim, Choon Boon and Porrello, Enzo R and Hewitt, Alex W and Powell, Joseph and Oshlack, Alicia},
  year = {2022},
  month = oct,
  journal = {Bioinformatics},
  volume = {38},
  number = {20},
  pages = {4720--4726},
  issn = {1367-4803},
  doi = {10.1093/bioinformatics/btac582},
  urldate = {2022-12-20}
}
@misc{mangiolaRobustDifferentialComposition2022,
  title = {Robust differential composition and variability analysis for multisample cell omics},
  author = {Mangiola, S. and Schulze, A. and Trussart, M. and Zozaya, E. and Ma, M. and Gao, Z. and Rubin, A. F. and Speed, T. P. and Shim, H. and Papenfuss, A. T.},
  year = {2022},
  month = mar,
  primaryclass = {New Results},
  pages = {2022.03.04.482758},
  publisher = {{bioRxiv}},
  doi = {10.1101/2022.03.04.482758},
  urldate = {2022-12-20},
  archiveprefix = {bioRxiv},
  chapter = {New Results},
  copyright = {\textcopyright{} 2022, Posted by Cold Spring Harbor Laboratory. The copyright holder for this pre-print is the author. All rights reserved. The material may not be redistributed, re-used or adapted without the author's permission.},
  langid = {english}
}
@article{zhaoDetectionDifferentiallyAbundant2021,
  title = {Detection of differentially abundant cell subpopulations in {{scRNA-seq}} data},
  author = {Zhao, Jun and Jaffe, Ariel and Li, Henry and Lindenbaum, Ofir and Sefik, Esen and Jackson, Ruaidhr{\'i} and Cheng, Xiuyuan and Flavell, Richard A. and Kluger, Yuval},
  year = {2021},
  month = jun,
  journal = {Proceedings of the National Academy of Sciences},
  volume = {118},
  number = {22},
  pages = {e2100293118},
  publisher = {{Proceedings of the National Academy of Sciences}},
  doi = {10.1073/pnas.2100293118},
  urldate = {2022-12-22}
}
@article{dannDifferentialAbundanceTesting2022,
  title = {Differential abundance testing on single-cell data using k-nearest neighbor graphs},
  author = {Dann, Emma and Henderson, Neil C. and Teichmann, Sarah A. and Morgan, Michael D. and Marioni, John C.},
  year = {2022},
  month = feb,
  journal = {Nature Biotechnology},
  volume = {40},
  number = {2},
  pages = {245--253},
  publisher = {{Nature Publishing Group}},
  issn = {1546-1696},
  doi = {10.1038/s41587-021-01033-z},
  urldate = {2022-12-22},
  copyright = {2021 The Author(s), under exclusive licence to Springer Nature America, Inc.},
  langid = {english},
  keywords = {Computational biology and bioinformatics,Computational models}
>>>>>>> 9bfa81c7
}<|MERGE_RESOLUTION|>--- conflicted
+++ resolved
@@ -45,7 +45,6 @@
   langid = {english},
   keywords = {cell-cell communication,patient stratification,single-cell sequencing,therapy response,tissue-resident neutrophils}
 }
-<<<<<<< HEAD
 @article{lueckenCurrentBestPractices2019,
   title = {Current best practices in single-cell {{RNA-seq}} analysis: a tutorial},
   shorttitle = {Current best practices in single-cell {{RNA-seq}} analysis},
@@ -222,7 +221,6 @@
   copyright = {2021 Springer Nature America, Inc.},
   langid = {english},
   keywords = {Data publication and archiving,Machine learning,Standards}
-=======
 @article{buttnerScCODABayesianModel2021,
   title = {{{scCODA}} is a {{Bayesian}} model for compositional single-cell data analysis},
   author = {B{\"u}ttner, M. and Ostner, J. and M{\"u}ller, C. L. and Theis, F. J. and Schubert, B.},
@@ -309,5 +307,4 @@
   copyright = {2021 The Author(s), under exclusive licence to Springer Nature America, Inc.},
   langid = {english},
   keywords = {Computational biology and bioinformatics,Computational models}
->>>>>>> 9bfa81c7
 }