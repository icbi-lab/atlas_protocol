--- conflicted
+++ resolved
@@ -503,9 +503,8 @@
   issn      = {1546-1696},
   urldate   = {2022-12-22},
   copyright = {2021 The Author(s), under exclusive licence to Springer Nature America, Inc.},
-<<<<<<< HEAD
-  langid = {english},
-  keywords = {Computational biology and bioinformatics,Computational models}
+  langid    = {english},
+  keywords  = {Computational biology and bioinformatics,Computational models}
 }
 @ARTICLE{Liberzon2015,
   title     = "The Molecular Signatures Database ({MSigDB}) hallmark gene set
@@ -690,8 +689,4 @@
   month     =  oct,
   year      =  2021,
   language  = "en"
-=======
-  langid    = {english},
-  keywords  = {Computational biology and bioinformatics,Computational models}
->>>>>>> f196512a
 }