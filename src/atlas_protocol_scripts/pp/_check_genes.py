--- conflicted
+++ resolved
@@ -1,4 +1,3 @@
-<<<<<<< HEAD
 from typing import List
 
 import numpy as np
@@ -9,15 +8,6 @@
 
 
 def remove_gene_version(string):
-=======
-import anndata
-import numpy as np
-
-
-def remove_gene_version(string):
-    import re
-
->>>>>>> 06d06f3e
     string = str(string)
     if string.startswith("ENSG"):
         return re.sub(r"\..*", "", string)
@@ -25,15 +15,10 @@
         return string
 
 
-<<<<<<< HEAD
 def append_duplicate_suffix(df: pd.DataFrame, column: str, sep: str) -> pd.DataFrame:
     """
     Appends a numeric suffix to each duplicated value in the specified column based on index position.
     """
-=======
-def append_duplicate_suffix(df, column, sep):
-    """Appends a numeric suffix to each duplicated value in the specified column based on index position."""
->>>>>>> 06d06f3e
     suffix_dict = {}
     df_sorted = df.sort_values(by=column)
     df_sorted = df_sorted.reset_index().sort_values(by="index").set_index("index")
@@ -46,21 +31,16 @@
     return df_sorted.sort_index()
 
 
-<<<<<<< HEAD
 def find_unmapped_genes(adata: anndata.AnnData) -> List[str]:
     """
     Finds genes in the specified AnnData object that are not mapped to any ensembl id.
     """
-=======
-def find_unmapped_genes(adata):
->>>>>>> 06d06f3e
     for column in ["Gene", "symbol"]:
         if column in adata.var.columns:
             unmapped = adata[:, adata.var_names == "nan"].var[column].tolist()
     return unmapped
 
 
-<<<<<<< HEAD
 def aggregate_duplicate_gene_ids(
     adata: anndata.AnnData, gene_names: List[str]
 ) -> anndata.AnnData:
@@ -83,25 +63,6 @@
     -----
     Gene IDs that are not in the input list will be kept in the output AnnData object.
     Gene IDs that are empty strings, "nan", or np.nan will be excluded from the input list.
-=======
-def aggregate_duplicate_gene_ids(adata, gene_names):
-    """
-    Collapse duplicate gene IDs in an AnnData object by summing their expression values.
-
-    Parameters
-    ----------
-        adata (anndata.AnnData): The AnnData object to process.
-        gene_names (list): A list of gene names to collapse by summing their expression values.
-
-    Returns
-    -------
-        anndata.AnnData: The modified AnnData object with collapsed gene IDs.
-
-    Notes
-    -----
-        Gene IDs that are not in the input list will be kept in the output AnnData object.
-        Gene IDs that are empty strings, "nan", or np.nan will be excluded from the input list.
->>>>>>> 06d06f3e
     """
     # Remove empty values, "nan", and np.nan from the input gene_names list
     gene_names = [g for g in gene_names if g not in ["", "nan", np.nan]]
