<<<<<<< HEAD
from ._cell2cell import CpdbAnalysis
from ._fdr import fdr_correction
from ._pseudobulk import pseudobulk

__all__ = ["fdr_correction", "pseudobulk"]
=======
from ._fdr import fdr_correction
from ._scissor import scissor_wilcoxon_test

__all__ = [
    "fdr_correction",
    "scissor_wilcoxon_test",
]
>>>>>>> b8880299
<|MERGE_RESOLUTION|>--- conflicted
+++ resolved
@@ -1,15 +1,6 @@
-<<<<<<< HEAD
 from ._cell2cell import CpdbAnalysis
 from ._fdr import fdr_correction
 from ._pseudobulk import pseudobulk
-
-__all__ = ["fdr_correction", "pseudobulk"]
-=======
-from ._fdr import fdr_correction
 from ._scissor import scissor_wilcoxon_test
 
-__all__ = [
-    "fdr_correction",
-    "scissor_wilcoxon_test",
-]
->>>>>>> b8880299
+__all__ = ["fdr_correction", "scissor_wilcoxon_test", "pseudobulk"]